--- conflicted
+++ resolved
@@ -60,8 +60,6 @@
 -  Jupyter 4.3.1
 -  matplotlib 2.0.0
 -  numpy 1.12.0
-<<<<<<< HEAD
-=======
 
 
 Development
@@ -74,7 +72,6 @@
     - `twine` to upload them
     - `shasum` to calculate the checksum for conda-forge
     - `hub` to create the pull request for conda-forge
->>>>>>> 1ccd5926
 
 .. _`OpenCV Documentation`: http://docs.opencv.org/3.1.0/db/d5c/tutorial_py_bg_subtraction.html
 .. _`Video`: https://github.com/opencv/opencv_extra/tree/master/testdata/cv/video
